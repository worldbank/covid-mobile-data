# Databricks notebook source
import os
if os.environ['HOME'] != '/root':
    from modules.flowminder_aggregations import *
    from modules.import_packages import *
    from modules.utilities import *

class custom_aggregator(aggregator):
    """Class to handle custom aggregations

    Attributes
    ----------
    calls : a dataframe. This should hold the CDR data to be processed
    sites_handler : instance of tower_clusterer.
    result_path : a string. Where to save results
    dates_sql : a dictionary. From when to when to run the queries
    intermediate_tables : a list. Tables that we don't want written to csv
    spark : An initialised spark connection

    Methods
    -------

    run_and_save_sql(df)
        - applies the aggregation and produces a dataframe
        - saves the result to a csv
    """

    def __init__(self,
                 result_stub,
                 datasource,
                 regions,
                 re_use_home_locations = False):
        """
        Parameters
        ----------
        """
        self.spark = datasource.spark
        self.result_path = datasource.results_path + result_stub
        self.calls = datasource.parquet_df
        self.tempfile = datasource.tempfldr_path
        self.incidence = getattr(datasource, 'incidence')
        self.cells = getattr(datasource, regions)
        self.cells.createOrReplaceTempView("cells")
        self.distances_df = datasource.distances
        self.df = self.calls.join(self.cells, self.calls.location_id == self.cells.cell_id, how = 'left').drop('cell_id')\
          .orderBy('msisdn', 'call_datetime')\
          .withColumn('region_lag', F.lag('region').over(user_window))\
          .withColumn('region_lead', F.lead('region').over(user_window))\
          .withColumn('call_datetime_lag', F.lag('call_datetime').over(user_window))\
          .withColumn('call_datetime_lead', F.lead('call_datetime').over(user_window))\
          .withColumn('hour_of_day', F.hour('call_datetime').cast('byte'))\
          .withColumn('hour', F.date_trunc('hour', F.col('call_datetime')))\
          .withColumn('week', F.date_trunc('week', F.col('call_datetime')))\
          .withColumn('month', F.date_trunc('month', F.col('call_datetime')))\
          .withColumn('day', F.date_trunc('day', F.col('call_datetime')))
        self.dates = datasource.dates
        self.create_sql_dates()
        self.table_names = []
        self.period_filter = (F.col('call_datetime') >= self.dates['start_date']) &\
                             (F.col('call_datetime') <= self.dates['end_date'])
        self.weeks_filter = (F.col('call_datetime') >= self.dates['start_date_weeks']) &\
                            (F.col('call_datetime') <= self.dates['end_date_weeks'])
        self.sql_code = write_sql_code(calls = 'calls',
                                       start_date = self.dates_sql['start_date'],
                                       end_date = self.dates_sql['end_date'],
                                       start_date_weeks = self.dates_sql['start_date_weeks'],
                                       end_date_weeks = self.dates_sql['end_date_weeks'])
        if re_use_home_locations:
          self.df_with_home_locations = self.spark.read.format("parquet").load(self.tempfile)
        else:
          self.df_with_home_locations = save_and_load_parquet(
            self.df.join(
                self.spark.sql(self.sql_code['home_locations'])\
                .withColumnRenamed('region', 'home_region'),
            'msisdn', 'left'),
          self.tempfile)

    def save_df(self, df, table_name):
      df.repartition(1).write.mode('overwrite').format('com.databricks.spark.csv') \
        .save(os.path.join(self.result_path, table_name), header = 'true')

    def save_and_report(self, df, table_name):
      if self.check_if_file_exists(table_name):
        print('Skipped: ' + table_name)
      else:
        print('--> File does not exist. Saving: ' + table_name)
        self.save_df(df, table_name)
      return table_name

    def run_and_save_all(self, time_filter, frequency):
      if frequency == 'hour':
        # indicator 1
        self.table_names.append(self.save_and_report(self.transactions(time_filter, frequency), 'transactions_per_' + frequency))
        # indicator 2
        self.table_names.append(self.save_and_report(self.unique_subscribers(time_filter, frequency), 'unique_subscribers_per_' + frequency))

      elif frequency == 'day':
        # indicator 3
        self.table_names.append(self.save_and_report(self.unique_subscribers(time_filter, frequency), 'unique_subscribers_per_' + frequency))
        # indicator 4
        self.table_names.append(self.save_and_report(self.percent_of_all_subscribers_active(time_filter, frequency), 'percent_of_all_subscribers_active_per_' + frequency))
        # indicator 5
        self.table_names.append(self.save_and_report(self.origin_destination_connection_matrix(time_filter, frequency), 'origin_destination_connection_matrix_per_' + frequency))
        # indicator 7
        self.table_names.append(self.save_and_report(self.mean_distance(time_filter, frequency), 'mean_distance_per_' + frequency))
        # indicator 9
        self.table_names.append(self.save_and_report(self.home_vs_day_location(time_filter, frequency, home_location_frequency = 'week'), 'week_home_vs_day_location_per_' + frequency))
        self.table_names.append(self.save_and_report(self.home_vs_day_location(time_filter, frequency, home_location_frequency = 'month'), 'month_home_vs_day_location_per_' + frequency))
        # indicator 10
        self.table_names.append(self.save_and_report(self.origin_destination_matrix_time(time_filter, frequency), 'origin_destination_matrix_time_per_' + frequency))
#         self.table_names.append(self.save_and_report(self.origin_destination_matrix_time_longest_only(time_filter, frequency), 'origin_destination_matrix_time_longest_only_per_' + frequency))
#         self.table_names.append(self.save_and_report(self.origin_destination_unique_users_matrix(time_filter, frequency), 'origin_destination_unique_users_matrix_per_' + frequency))
#         self.table_names.append(self.save_and_report(self.origin_destination_matrix(time_filter, frequency), 'origin_destination_matrix_per_' + frequency))
#         self.table_names.append(self.save_and_report(self.percent_residents_day_equal_night_location(time_filter, frequency), 'percent_residents_day_equal_night_location_per_' + frequency))
#         self.table_names.append(self.save_and_report(self.different_areas_visited(time_filter, frequency), 'different_areas_visited_per_' + frequency))
#         self.table_names.append(self.save_and_report(self.median_distance(time_filter, frequency), 'median_distance_per_' + frequency))
#         self.table_names.append(self.save_and_report(self.only_in_one_region(time_filter, frequency), 'only_in_one_region_per_' + frequency))
#         self.table_names.append(self.save_and_report(self.new_sim(time_filter, frequency), 'new_sims_per_' + frequency))
      elif frequency == 'week':
        # indicator 6
        self.table_names.append(self.save_and_report(self.unique_subscriber_home_locations(time_filter, frequency), 'unique_subscriber_home_locations_per_' + frequency))
        # indicator 8
        self.table_names.append(self.save_and_report(self.mean_distance(time_filter, frequency), 'mean_distance_per_' + frequency))
#         self.table_names.append(self.save_and_report(self.origin_destination_matrix(time_filter, frequency), 'origin_destination_matrix_per_' + frequency))
#         self.table_names.append(self.save_and_report(self.origin_destination_matrix_time_longest_only(time_filter, frequency), 'origin_destination_matrix_time_longest_only_per_' + frequency))
#         self.table_names.append(self.save_and_report(self.origin_destination_unique_users_matrix(time_filter, frequency), 'origin_destination_unique_users_matrix_per_' + frequency))
#         self.table_names.append(self.save_and_report(self.origin_destination_matrix_time(time_filter, frequency), 'origin_destination_matrix_time_per_' + frequency))
      elif frequency == 'month':
        pass
#         self.table_names.append(self.save_and_report(self.unique_subscribers(time_filter, frequency), 'unique_subscribers_per_' + frequency))
      else:
        print('What is the frequency')

    def run_and_save_all_frequencies(self):
      self.run_and_save_all(self.period_filter, 'day')
      self.run_and_save_all(self.period_filter, 'hour')
      self.run_and_save_all(self.weeks_filter, 'week')
      self.run_and_save_all(self.weeks_filter, 'month')

    def run_save_and_rename_all(self):
      self.run_and_save_all_frequencies()
      self.rename_all_csvs()

    def save_and_rename_one(self, table):
      self.rename_csv(self.save_and_report(table))

    def rename_all_csvs(self):
      for table in self.table_names:
          self.rename_if_not_existing(table)

    def attempt_aggregation(self, indicators_to_produce = 'all', no_of_attempts = 4):
        attempts = 0
        while attempts < no_of_attempts:
            try:
                # all indicators
                if indicators_to_produce == 'all':
                  self.run_save_and_rename_all()

                # single indicator
                else:
                    for table in indicators_to_produce.keys():
                        table_name = indicators_to_produce[table][0]
                        frequency = indicators_to_produce[table][1]

                        # more than the standard arguments
                        if isinstance(frequency, list):
                          other_args = frequency[1]
                          frequency = frequency[0]
                          if frequency == 'week':
                            filter_var = self.weeks_filter
                          else:
                            filter_var = self.period_filter

                          result = getattr(self, table_name)(filter_var, frequency, **other_args)
                          try:
                            table_name = other_args['home_location_frequency'] + '_' + table_name
                          except:
                            pass

                        # only the standard arguments
                        else:
                          if frequency == 'week':
                            filter_var = self.weeks_filter
                          else:
                            filter_var = self.period_filter
                          result = getattr(self, table_name)(filter_var, frequency)

                        # save and rename
                        table_name = table_name  + '_per_' + frequency
                        table_name = self.save_and_rename_one(result, table_name)
                print('Custom indicators saved.')
                break
            except Exception as e:
                attempts += 1
                print(e)
                print('Try number {} failed. Trying again.'.format(attempts))
                if attempts == 4:
                    print('Tried creating and saving indicators 4 times, but failed.')

    ##### Priority Indicators

    ## Indicator 1
    def transactions(self, time_filter, frequency):
      result = self.df.where(time_filter)\
        .groupby(frequency, 'region')\
        .count()\
        .where(F.col('count') > 15)
      return result

    ## Indicator 2 + 3
    def unique_subscribers(self, time_filter, frequency):
      result = self.df.where(time_filter)\
        .groupby(frequency, 'region')\
        .agg(F.countDistinct('msisdn').alias('count'))\
        .where(F.col('count') > 15)
      return result

    ## Indicator 3
    def unique_subscribers_country(self, time_filter, frequency):
      result = self.df.where(time_filter)\
        .groupby(frequency)\
        .agg(F.countDistinct('msisdn').alias('count'))\
        .where(F.col('count') > 15)
      return result

    ## Indicator 4
    def percent_of_all_subscribers_active(self, time_filter, frequency):
      prep = self.df.where(time_filter)\
        .select('msisdn')\
        .distinct()\
        .count()
      result = self.unique_subscribers_country(time_filter, frequency).withColumn('percent_active', F.col('count') / prep)
      return result

    ## Indicator 5
    def origin_destination_connection_matrix(self, time_filter, frequency):
      assert frequency == 'day', 'This indicator is only defined for daily frequency'
      result = self.spark.sql(self.sql_code['directed_regional_pair_connections_per_day'])
      prep = self.df.where(time_filter)\
        .withColumn('day_lag', F.lag('day').over(user_window))\
        .where((F.col('region_lag') != F.col('region')) & ((F.col('day') > F.col('day_lag'))))\
        .groupby(frequency, 'region', 'region_lag')\
        .agg(F.count(F.col('msisdn')).alias('od_count'))\
        .where(F.col('od_count') > 15)
      result = result.join(prep, (prep.region == result.region_to)\
                           & (prep.region_lag == result.region_from)\
                           & (prep.day == result.connection_date), 'full')\
        .withColumn('region_to', F.when(F.col('region_to').isNotNull(), F.col('region_to')).otherwise(F.col('region')))\
        .withColumn('region_from', F.when(F.col('region_from').isNotNull(), F.col('region_from')).otherwise(F.col('region_lag')))\
        .withColumn('connection_date', F.when(F.col('connection_date').isNotNull(), F.col('connection_date')).otherwise(F.col('day')))\
        .na.fill({'od_count' : 0, 'subscriber_count' : 0})\
        .withColumn('total_count', F.col('subscriber_count') + F.col('od_count'))\
        .drop('region').drop('region_lag').drop('day')
      return result

    ## Indicator 6 helper method
    def assign_home_locations(self, time_filter, frequency):
      user_day = Window\
        .orderBy(F.desc('call_datetime'))\
        .partitionBy('msisdn', 'day')
      user_frequency = Window\
        .orderBy(F.desc('last_region_count'))\
        .partitionBy('msisdn', frequency)
      result = self.df.where(time_filter)\
        .na.fill({'region' : 99999})\
        .withColumn('last_timestamp', F.first('call_datetime').over(user_day))\
        .withColumn('last_region', F.when(F.col('call_datetime') == F.col('last_timestamp'), 1).otherwise(0))\
        .orderBy('call_datetime')\
        .groupby('msisdn', frequency, 'region')\
        .agg(F.sum('last_region').alias('last_region_count'))\
        .withColumn('modal_region', F.when(F.first('last_region_count').over(user_frequency) == F.col('last_region_count'),1).otherwise(0))\
        .where(F.col('modal_region') == 1)\
        .groupby('msisdn', frequency)\
        .agg(F.last('region').alias('home_region'))
      return result

    ## Indicator 6
    def unique_subscriber_home_locations(self, time_filter, frequency):
      result = self.assign_home_locations(time_filter, frequency)\
        .groupby(frequency, 'home_region')\
        .count()\
        .where(F.col('count') > 15)
      return result

    ## Indicator 7 + 8
    def mean_distance(self, time_filter, frequency):
      prep = self.df_with_home_locations.where(time_filter)\
        .withColumn('location_id_lag', F.lag('location_id').over(user_window))
      result = prep.join(self.distances_df,
             (prep.location_id==self.distances_df.destination) &\
             (prep.location_id_lag==self.distances_df.origin),
             'left')\
        .groupby('msisdn', 'home_region', frequency)\
        .agg(F.sum('distance').alias('distance'))\
        .groupby('home_region', frequency)\
        .agg(F.mean('distance').alias('mean_distance'), F.stddev_pop('distance').alias('stdev_distance'))
      return result

   ## Indicator 9
    def home_vs_day_location(self, time_filter, frequency, home_location_frequency = 'week', **kwargs):
      user_window_day_location = Window\
        .orderBy(F.desc('total_duration'))\
        .partitionBy('msisdn', frequency)
      home_locations = self.assign_home_locations(time_filter, home_location_frequency)
      prep = self.df.where(time_filter)\
        .withColumn('call_datetime_lead', F.when(F.col('call_datetime_lead').isNull(), self.dates['end_date']).otherwise(F.col('call_datetime_lead')))\
        .withColumn('duration', (F.col('call_datetime_lead').cast('long') - F.col('call_datetime').cast('long')))\
        .groupby('msisdn', 'region', frequency, home_location_frequency)\
        .agg(F.sum('duration').alias('total_duration'))\
        .orderBy('msisdn', frequency, 'total_duration')\
        .groupby('msisdn', frequency, home_location_frequency)\
        .agg(F.last('region').alias('region'), F.last('total_duration').alias('duration'))\
        .where(F.col('region').isNotNull())\
        .withColumnRenamed('msisdn', 'msisdn2')\
        .withColumnRenamed(home_location_frequency, home_location_frequency + '2')
      result = prep.join(home_locations, (prep.msisdn2 == home_locations.msisdn) & (prep[home_location_frequency + '2'] == home_locations[home_location_frequency]), 'left')\
        .na.fill({'home_region' : 99999})\
        .groupby(frequency, 'region', 'home_region')\
<<<<<<< HEAD
        .agg(F.mean('duration').alias('mean_duration'), F.stddev_pop('duration').alias('stdev_duration'), F.count('msisdn').alias('count'))\
        .where(F.col('count') > 15)
=======
        .agg(F.mean('duration').alias('mean_duration'), F.stddev_pop('duration').alias('stdev_duration'), F.count('msisdn').alias('count'))
>>>>>>> 325fb805
      return result

    ## Indicator10
    def origin_destination_matrix_time(self, time_filter, frequency):
      user_frequency_window = Window.partitionBy('msisdn').orderBy('call_datetime')
      result = self.df.where(time_filter)\
        .where((F.col('region_lag') != F.col('region')) | (F.col('region_lead') != F.col('region')) | (F.col('call_datetime_lead').isNull()))\
        .withColumn('call_datetime_lead', F.when(F.col('call_datetime_lead').isNull(), self.dates['end_date']).otherwise(F.col('call_datetime_lead')))\
        .withColumn('duration', (F.col('call_datetime_lead').cast('long') - F.col('call_datetime').cast('long')))\
        .withColumn('duration_next', F.lead('duration').over(user_frequency_window))\
        .withColumn('duration_change_only', F.when(F.col('region') == F.col('region_lead'), F.col('duration_next') + F.col('duration')).otherwise(F.col('duration')))\
        .withColumn('duration_change_only', F.when(F.col('duration_change_only') > (21 * 24 * 60 * 60), (21 * 24 * 60 * 60)).otherwise(F.col('duration_change_only')))\
        .withColumn('duration_change_only_lag', F.lag('duration_change_only').over(user_frequency_window))\
        .where(F.col('region_lag') != F.col('region'))\
        .groupby(frequency, 'region', 'region_lag')\
        .agg(F.sum(F.col('duration_change_only')).alias('total_duration_destination'),
           F.avg(F.col('duration_change_only')).alias('avg_duration_destination'),
           F.count(F.col('duration_change_only')).alias('count_destination'),
           F.stddev_pop(F.col('duration_change_only')).alias('stddev_duration_destination'),
           F.sum(F.col('duration_change_only_lag')).alias('total_duration_origin'),
           F.avg(F.col('duration_change_only_lag')).alias('avg_duration_origin'),
           F.count(F.col('duration_change_only_lag')).alias('count_origin'),
           F.stddev_pop(F.col('duration_change_only_lag')).alias('stddev_duration_origin'))
      return result

    ##### Non-priority Indicators

    def origin_destination_matrix(self, time_filter, frequency):
      result = self.df.where(time_filter)\
        .where(F.col('region_lag') != F.col('region'))\
        .groupby(frequency, 'region', 'region_lag')\
        .agg(F.count(F.col('msisdn')).alias('count'))
      return result

    def origin_destination_unique_users_matrix(self, time_filter, frequency):
      result = self.df.where(time_filter)\
        .where(F.col('region_lag') != F.col('region'))\
        .groupby(frequency, 'region', 'region_lag')\
        .agg(F.countDistinct(F.col('msisdn')).alias('count'))
      return result

    def percent_residents_day_equal_night_location(self, time_filter, frequency):
      user_day_window = Window.partitionBy('msisdn', 'call_date')
      user_day_night_window = Window.partitionBy('msisdn', 'home_region', 'call_date', frequency)\
        .orderBy('day_night')
      result = self.df_with_home_locations.where(time_filter)\
        .withColumn('day_night', F.when((F.col('hour_of_day') < 9) | (F.col('hour_of_day') > 17), 1).otherwise(0))\
        .withColumn('night_day', F.when((F.col('hour_of_day') > 9) & (F.col('hour_of_day') < 17), 1).otherwise(0))\
        .withColumn('day_and_night', F.when((F.sum(F.col('day_night')).over(user_day_window) > 0) &\
                             (F.sum(F.col('night_day')).over(user_day_window) > 0), 1).otherwise(0))\
        .where(F.col('day_and_night') == 1)\
        .groupby('msisdn', 'home_region', 'call_date', frequency, 'day_night', 'region')\
        .agg(F.count('location_id').alias('region_count'))\
        .orderBy('region_count')\
        .groupby('msisdn', 'home_region', 'call_date', frequency, 'day_night')\
        .agg(F.last('region_count').alias('max_region'))\
        .withColumn('day_equal_night', F.when(F.col('max_region') == F.lag('max_region').over(user_day_night_window), 1).otherwise(0))\
        .where(F.col('day_night') == 1)\
        .groupby('home_region', frequency)\
        .agg(F.sum('day_equal_night').alias('day_equal_night_count'), F.count('day_equal_night').alias('total'))\
        .withColumn('pct_day_is_night', F.col('day_equal_night_count') / F.col('total'))
      return result

    def median_distance(self, time_filter, frequency):
      prep = self.df_with_home_locations.where(time_filter)
      prep = prep.withColumn('location_id_lag', F.lag('location_id').over(user_window))
      prep = prep.join(self.distances_df,
             (prep.location_id==self.distances_df.destination) &\
             (prep.location_id_lag==self.distances_df.origin),
             'left')\
        .groupby('msisdn', 'home_region', frequency)\
        .agg(F.sum('distance').alias('distance'))
      prep.createOrReplaceTempView("df")
      result = self.spark.sql("select {}, home_region, percentile_approx(distance,0.5) as median_distance from df group by home_region, {}".format(frequency, frequency))
      return result

    def different_areas_visited(self, time_filter, frequency):
      result = self.df_with_home_locations.where(time_filter)\
        .groupby('msisdn', 'home_region', frequency)\
        .agg(F.countDistinct(F.col('region')).alias('distinct_regions_visited'))\
        .groupby('home_region', frequency)\
        .agg(F.avg('distinct_regions_visited').alias('count'))
      return result

    def only_in_one_region(self, time_filter, frequency):
      result = self.df_with_home_locations.where(time_filter)\
        .groupby('msisdn', 'home_region', frequency)\
        .agg(F.countDistinct('region').alias('region_count'))\
        .where(F.col('region_count') == 1)\
        .groupby('home_region', frequency)\
        .agg(F.countDistinct('msisdn').alias('count'))
      return result

    def new_sim(self, time_filter, frequency):
      assert frequency == 'day', 'This indicator is only defined for daily frequency'
      region_month_window = Window.orderBy(F.col('frequency_sec'))\
        .partitionBy('region')\
        .rangeBetween(-days(28), Window.currentRow)
      window_into_the_past = Window.orderBy(F.col('frequency_sec'))\
        .partitionBy('msisdn')\
        .rangeBetween(Window.unboundedPreceding, Window.currentRow)
      result = self.df.where(time_filter)\
        .orderBy(F.col(frequency))\
        .withColumn('frequency_sec', F.col(frequency).cast("long"))\
        .withColumn('new_sim', F.when(F.count('msisdn').over(window_into_the_past) == 1, 1).otherwise(0))\
        .groupby('region', frequency, 'frequency_sec')\
        .agg(F.sum('new_sim').alias('new_sims'))\
        .withColumn('new_sims_month', F.sum('new_sims').over(region_month_window))\
        .drop('frequency_sec')
      return result

    def accumulated_incidence(self, time_filter, incubation_period_end = dt.datetime(2020,3,30), incubation_period_start = dt.datetime(2020,3,8), **kwargs):
      user_window_incidence = Window\
        .partitionBy('msisdn').orderBy('stop_number')
      user_window_incidence_rev = Window\
        .partitionBy('msisdn').orderBy(F.desc('stop_number'))
      result = self.df\
        .withColumn('call_datetime_lag', F.when(F.col('call_datetime_lag').isNull(), self.dates['start']).otherwise(F.col('call_datetime_lag')))\
        .withColumn('call_datetime_lead', F.when(F.col('call_datetime_lead').isNull(), self.dates['end']).otherwise(F.col('call_datetime_lead')))\
        .withColumn('duration', (F.col('call_datetime_lead').cast('long') - F.col('call_datetime').cast('long')))\
        .withColumn('stop_number', F.row_number().over(user_window_incidence))\
        .where((F.col('day') < incubation_period_end) & (F.col('day') > incubation_period_start))\
        .groupby('msisdn', 'day', 'region')\
        .agg(F.sum('duration').alias('total_duration'), F.max('stop_number').alias('stop_number'))\
        .join(self.incidence, 'region', 'left')\
        .withColumn('accumulated_incidence', F.col('incidence') * F.col('total_duration') / (21 * 24 * 60 * 60))\
        .withColumn('last_stop', F.when(F.col('stop_number') == F.max('stop_number').over(user_window_incidence_rev), 1).otherwise(0))\
        .withColumn('imported_incidence',
                    F.when(F.col('last_stop') == 1, F.sum(F.col('accumulated_incidence')).over(user_window_incidence)).otherwise(0))\
        .groupby('region')\
        .agg(F.sum('imported_incidence').alias('imported_incidence'))
      return result

    def accumulated_incidence_imported_only(self, time_filter, incubation_period_end = dt.datetime(2020,3,30), incubation_period_start = dt.datetime(2020,3,8), **kwargs):
      user_window_prep = Window\
        .partitionBy('msisdn').orderBy('call_datetime')
      user_window_incidence = Window\
        .partitionBy('msisdn').orderBy('stop_number')
      user_window_incidence_rev = Window\
        .partitionBy('msisdn').orderBy(F.desc('stop_number'))
      result = self.df.orderBy('call_datetime')\
        .withColumn('call_datetime_lead', F.when(F.col('call_datetime_lead').isNull(), self.dates['end']).otherwise(F.col('call_datetime_lead')))\
        .withColumn('duration', (F.col('call_datetime_lead').cast('long') - F.col('call_datetime').cast('long')))\
        .withColumn('stop_number', F.row_number().over(user_window_prep))\
        .where((F.col('day') < incubation_period_end) & (F.col('day') > incubation_period_start))\
        .groupby('msisdn', 'day', 'region')\
        .agg(F.sum('duration').alias('total_duration'), F.max('stop_number').alias('stop_number'))\
        .join(self.incidence, 'region', 'left')\
        .withColumn('accumulated_incidence', F.col('incidence') * F.col('total_duration') / (21 * 24 * 60 * 60))\
        .withColumn('last_stop', F.when(F.col('stop_number') == F.max('stop_number').over(user_window_incidence_rev), 1).otherwise(0))\
        .withColumn('same_region_as_last_stop', F.when((F.col('last_stop') == 0) & (F.col('region') == F.first('region').over(user_window_incidence_rev)), 1).otherwise(0))\
        .withColumn('stop_number_filtered', F.row_number().over(user_window_incidence))\
        .withColumn('stop_number_filtered_rev', F.row_number().over(user_window_incidence_rev))\
        .withColumn('same_region_as_last_stop_without_break', F.when(F.sum('same_region_as_last_stop').over(user_window_incidence_rev) == F.col('stop_number_filtered_rev') - 1,1).otherwise(0))\
        .withColumn('same_region_as_last_stop_with_break', F.when((F.col('same_region_as_last_stop') == 1) & (F.col('same_region_as_last_stop_without_break') == 0), 1).otherwise(0))\
        .withColumn('cutoff', F.sum('same_region_as_last_stop_with_break').over(user_window_incidence_rev))\
        .withColumn('cutoff_indicator', F.when((F.col('cutoff') == 0) &\
                                               (F.sum('same_region_as_last_stop_without_break').over(user_window_incidence) < F.max('stop_number_filtered').over(user_window_incidence)), 1).otherwise(0))\
        .withColumn('accumulated_incidence_cutoff', F.when((F.col('cutoff_indicator') == 1) & (F.col('same_region_as_last_stop_without_break') == 0), F.col('accumulated_incidence')).otherwise(0))\
        .withColumn('imported_incidence',
                    F.when(F.col('last_stop') == 1, F.sum(F.col('accumulated_incidence_cutoff')).over(user_window_incidence)).otherwise(0))\
        .groupby('region')\
        .agg(F.sum('imported_incidence').alias('imported_incidence'))
      return result

    def origin_destination_matrix_time_longest_only(self, time_filter, frequency):
      user_frequency_window = Window.partitionBy('msisdn', frequency).orderBy('call_datetime')
      result = self.df.where(time_filter)\
        .where((F.col('region_lag') != F.col('region')) | (F.col('region_lead') != F.col('region')))\
        .withColumn('duration_lead', (F.col('call_datetime_lead').cast('long') - F.col('call_datetime').cast('long')))\
        .withColumn('duration', F.col('duration_lead'))\
        .withColumn('duration_next', F.lead('duration').over(user_frequency_window))\
        .withColumn('duration_change_only', F.when(F.col('region') == F.col('region_lead'), F.col('duration_next') + F.col('duration')).otherwise(F.col('duration')))\
        .where(F.col('region_lag') != F.col('region'))\
        .withColumn('max_duration', F.when(F.col('duration_change_only') == F.max(F.col('duration_change_only')).over(user_frequency_window), 1).otherwise(0))\
        .where(F.col('max_duration') == 1)\
        .groupby(frequency, 'region', 'region_lag')\
        .agg(F.sum(F.col('duration_change_only')).alias('total_duration'),
           F.avg(F.col('duration_change_only')).alias('avg_duration'),
           F.count(F.col('duration_change_only')).alias('count'),
           F.stddev_pop(F.col('duration_change_only')).alias('stddev_duration'))
      return result<|MERGE_RESOLUTION|>--- conflicted
+++ resolved
@@ -316,12 +316,8 @@
       result = prep.join(home_locations, (prep.msisdn2 == home_locations.msisdn) & (prep[home_location_frequency + '2'] == home_locations[home_location_frequency]), 'left')\
         .na.fill({'home_region' : 99999})\
         .groupby(frequency, 'region', 'home_region')\
-<<<<<<< HEAD
         .agg(F.mean('duration').alias('mean_duration'), F.stddev_pop('duration').alias('stdev_duration'), F.count('msisdn').alias('count'))\
         .where(F.col('count') > 15)
-=======
-        .agg(F.mean('duration').alias('mean_duration'), F.stddev_pop('duration').alias('stdev_duration'), F.count('msisdn').alias('count'))
->>>>>>> 325fb805
       return result
 
     ## Indicator10
