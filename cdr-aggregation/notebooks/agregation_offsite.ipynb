{
 "cells": [
  {
   "cell_type": "markdown",
   "metadata": {},
   "source": [
    "# Production of indicators for the COVID19 Mobility Task Force\n",
    "\n",
    "In this notebook we produce indicators for the [COVID19 Mobility Task Force](https://github.com/worldbank/covid-mobile-data).\n",
    "\n",
    "[Flowminder](https://covid19.flowminder.org) indicators are produced to increase the availability of comparable datasets across countries, and have been copied without modification from the [Flowminder COVID-19 github repository](https://github.com/Flowminder/COVID-19) (except for the start and end dates). These have been supplemented by a set of *priority* indicators with data for ingestion into the dashboard in this repository.\n",
    "\n",
    "In this notebook we produce indicators in the following four steps:\n",
    "\n",
    "- **Import code**: The code for the aggregation is included in the 'custom_aggregation' and 'flowminder_aggregation' scripts\n",
    "- **Import data**: \n",
    "To set up the data import we need to place the CDR data files into the `data/new/CC/telco/` folder, where we replace `CC` with the country code and `telco` with the company abbreviation. \n",
    "We also need to place csv files with the tower-region mapping and distance matrices into the `data/support-data/CC/telco/geofiles` folder, and then modify the `data/support_data/config_file.py` to specify:\n",
    "    - *geofiles*: the names of the geofiles, \n",
    "    - *country_code*: country code and company abbreviation,\n",
    "    - *telecom_alias*: the path to the `data` folder,\n",
    "    - *data_paths*: the names to the subfolders in `data/new/CC/telco/` that hold the csv files. Simply change this to `[*]` if you didn't create subfolders and want to load all files.\n",
    "    - *dates*: set the start and end date of the data you want to produce the indicators for.\n",
    "    \n",
    "Find more information about the `config_file.py` settings see the [github page](https://github.com/worldbank/covid-mobile-data/tree/master/cdr-aggregation).\n",
    "    \n",
    "- **Run aggregations**: By default, we produce all flowminder and priority indicators. We've included 4 re-tries in case of failure, which we have experienced to help on databricks but is probably irrelevant in other settings. Note that before you can re-run these aggregations, you need to move the csv outputs that have been saved in `data/results/CC/telco/` in previous runs to another folder, else these indicators will be skipped. This prevents you from accidentally overwriting previous results. This way you can also delete the files only for the indicators you want to re-produce, and skip any indicatos you don't want to re-produce.\n",
    "\n",
    "The outcome of this effort will be used to inform policy making using a [mobility indicator dashboard](https://github.com/worldbank/covid-mobile-data/tree/master/dashboard-dataviz)."
   ]
  },
  {
   "cell_type": "markdown",
   "metadata": {},
   "source": [
    "# Import code"
   ]
  },
  {
   "cell_type": "code",
   "execution_count": 1,
   "metadata": {},
   "outputs": [],
   "source": [
    "# %load_ext autoreload\n",
    "# %autoreload 2"
   ]
  },
  {
   "cell_type": "code",
   "execution_count": 2,
   "metadata": {},
   "outputs": [],
   "source": [
    "from modules.setup import *"
   ]
  },
  {
   "cell_type": "code",
   "execution_count": 3,
   "metadata": {},
   "outputs": [
    {
     "data": {
      "text/html": [
       "\n",
       "            <div>\n",
       "                <p><b>SparkSession - in-memory</b></p>\n",
       "                \n",
       "        <div>\n",
       "            <p><b>SparkContext</b></p>\n",
       "\n",
       "            <p><a href=\"http://c0b4ceeab4e9:4040\">Spark UI</a></p>\n",
       "\n",
       "            <dl>\n",
       "              <dt>Version</dt>\n",
       "                <dd><code>v2.4.5</code></dd>\n",
       "              <dt>Master</dt>\n",
       "                <dd><code>local[*]</code></dd>\n",
       "              <dt>AppName</dt>\n",
       "                <dd><code>pyspark-shell</code></dd>\n",
       "            </dl>\n",
       "        </div>\n",
       "        \n",
       "            </div>\n",
       "        "
      ],
      "text/plain": [
       "<pyspark.sql.session.SparkSession at 0x7fa31e275810>"
      ]
     },
     "execution_count": 3,
     "metadata": {},
     "output_type": "execute_result"
    }
   ],
   "source": [
    "spark"
   ]
  },
  {
   "cell_type": "markdown",
   "metadata": {},
   "source": [
    "# Import data"
   ]
  },
  {
   "cell_type": "markdown",
   "metadata": {},
   "source": [
    "## Set up the configuration for data standardization"
   ]
  },
  {
   "cell_type": "code",
   "execution_count": 4,
   "metadata": {},
   "outputs": [],
   "source": [
    "config_file = '../config_file.py'"
   ]
  },
  {
   "cell_type": "code",
   "execution_count": 5,
   "metadata": {},
   "outputs": [],
   "source": [
    "exec(open(config_file).read())"
   ]
  },
  {
   "cell_type": "code",
   "execution_count": 6,
   "metadata": {},
   "outputs": [
    {
     "name": "stdout",
     "output_type": "stream",
     "text": [
      "\n",
      "Basepath: /home/jovyan/work/data\n",
      "Country and company path: zw/econet\n",
      "Paths for datafiles: ['mar20/*.csv', 'feb20/*.csv']\n",
      "Geofiles: {'tower_sites': 'zw_econet_sites.csv', 'admin2': 'zw_admin2_shapefile.csv', 'admin3': 'zw_admin3_shapefile.csv', 'voronoi': 'zw_voronoi_shapefile.csv', 'admin2_tower_map': 'zw_admin2_tower_map.csv', 'admin3_tower_map': 'zw_admin3_tower_map.csv', 'voronoi_tower_map': 'zw_voronoi_tower_map.csv', 'distances': 'zw_distances_pd_long.csv', 'admin2_incidence': 'zw_admin2_covid_incidence_march30.csv', 'admin2_weight': 'zw_admin2_weight.csv'}\n",
      "Load options: {'seperator': ',', 'header': 'false', 'mode': 'PERMISSIVE', 'datemask': 'dd/MM/yyyy HH:mm:ss'}\n",
      "Load schema: StructType(List(StructField(msisdn,IntegerType,true),StructField(call_datetime,StringType,true),StructField(location_id,StringType,true)))\n",
      "Filenames: {'parquetfile': 'febmar20.parquet'}\n",
      "\n"
     ]
    }
   ],
   "source": [
    "ds = DataSource(datasource_configs)\n",
    "ds.show_config()"
   ]
  },
  {
   "cell_type": "markdown",
   "metadata": {},
   "source": [
    "## Standardize raw csv files"
   ]
  },
  {
   "cell_type": "code",
   "execution_count": 7,
   "metadata": {},
   "outputs": [],
   "source": [
    "# ds.standardize_csv_files(show=True)\n",
    "# ds.save_as_parquet()"
   ]
  },
  {
   "cell_type": "code",
   "execution_count": 8,
   "metadata": {},
   "outputs": [],
   "source": [
    "#ds.load_standardized_parquet_file()"
   ]
  },
  {
   "cell_type": "code",
   "execution_count": 9,
   "metadata": {},
   "outputs": [],
   "source": [
    "## Use this in case you want to sample the data and run the code on the sample\n",
    "\n",
    "#ds.sample_and_save(number_of_ids=1000)\n",
    "ds.load_sample('sample_feb_mar2020')\n",
    "ds.parquet_df = ds.sample_df"
   ]
  },
  {
   "cell_type": "markdown",
   "metadata": {},
   "source": [
    "## Load geo data"
   ]
  },
  {
   "cell_type": "code",
   "execution_count": 10,
   "metadata": {},
   "outputs": [],
   "source": [
    "ds.load_geo_csvs()"
   ]
  },
  {
   "cell_type": "code",
   "execution_count": 11,
   "metadata": {},
   "outputs": [],
   "source": [
    "## Use this in case you want to cluster the towers and create a distance matrix\n",
    "\n",
    "# ds.create_gpds()\n",
    "# from modules.tower_clustering import *\n",
    "# clusterer = tower_clusterer(ds, 'admin2', 'ID_2')\n",
    "# ds.admin2_tower_map, ds.distances = clusterer.cluster_towers()\n",
    "# clusterer = tower_clusterer(ds, 'admin3', 'ADM3_PCODE')\n",
    "# ds.admin3_tower_map, ds.distances  = clusterer.cluster_towers()"
   ]
  },
  {
   "cell_type": "code",
   "execution_count": 12,
   "metadata": {},
   "outputs": [],
   "source": [
    "## Use this in case you want to create a voronoi tesselation\n",
    "\n",
    "# from modules.voronoi import *\n",
    "# voronoi = voronoi_maker(ds, 'admin3', 'ADM3_PCODE')\n",
    "# ds.voronoi = voronoi.make_voronoi()"
   ]
  },
  {
   "cell_type": "markdown",
   "metadata": {},
   "source": [
    "# Run aggregations"
   ]
  },
  {
   "cell_type": "markdown",
   "metadata": {},
   "source": [
    "## Flowminder indicators for admin2"
   ]
  },
  {
   "cell_type": "code",
   "execution_count": 13,
   "metadata": {},
   "outputs": [
    {
     "name": "stdout",
     "output_type": "stream",
     "text": [
      "Skipped: count_unique_subscribers_per_region_per_day\n",
      "Caching: home_locations\n",
      "Skipped: count_unique_active_residents_per_region_per_day\n",
      "Skipped: count_unique_visitors_per_region_per_day\n",
      "Skipped: count_unique_subscribers_per_region_per_week\n",
      "Skipped: count_unique_active_residents_per_region_per_week\n",
      "Skipped: count_unique_visitors_per_region_per_week\n",
      "Skipped: regional_pair_connections_per_day\n",
      "Skipped: directed_regional_pair_connections_per_day\n",
      "Skipped: total_calls_per_region_per_day\n",
      "Skipped: home_location_counts_per_region\n",
      "Indicators saved.\n"
     ]
    }
   ],
   "source": [
    "agg_flowminder = aggregator(result_stub = '/admin2/flowminder',\n",
    "                            datasource = ds,\n",
    "                            regions = 'admin2_tower_map')\n",
    "\n",
    "agg_flowminder.attempt_aggregation()"
   ]
  },
  {
   "cell_type": "markdown",
   "metadata": {},
   "source": [
    "## Flowminder indicators for admin3"
   ]
  },
  {
   "cell_type": "code",
   "execution_count": 14,
   "metadata": {},
   "outputs": [
    {
     "name": "stdout",
     "output_type": "stream",
     "text": [
      "Skipped: count_unique_subscribers_per_region_per_day\n",
      "Caching: home_locations\n",
      "Skipped: count_unique_active_residents_per_region_per_day\n",
      "Skipped: count_unique_visitors_per_region_per_day\n",
      "Skipped: count_unique_subscribers_per_region_per_week\n",
      "Skipped: count_unique_active_residents_per_region_per_week\n",
      "Skipped: count_unique_visitors_per_region_per_week\n",
      "Skipped: regional_pair_connections_per_day\n",
      "Skipped: directed_regional_pair_connections_per_day\n",
      "Skipped: total_calls_per_region_per_day\n",
      "Skipped: home_location_counts_per_region\n",
      "Indicators saved.\n"
     ]
    }
   ],
   "source": [
    "agg_flowminder = aggregator(result_stub = '/admin3/flowminder',\n",
    "                            datasource = ds,\n",
    "                            regions = 'admin3_tower_map')\n",
    "\n",
    "agg_flowminder.attempt_aggregation()"
   ]
  },
  {
   "cell_type": "markdown",
   "metadata": {},
   "source": [
    "## Priority indicators for admin2"
   ]
  },
  {
   "cell_type": "code",
   "execution_count": 15,
   "metadata": {},
   "outputs": [
    {
     "name": "stdout",
     "output_type": "stream",
     "text": [
      "Skipped: unique_subscribers_per_day\n",
      "Skipped: percent_of_all_subscribers_active_per_day\n",
      "Skipped: origin_destination_connection_matrix_per_day\n",
      "Skipped: mean_distance_per_day\n",
      "Skipped: week_home_vs_day_location_per_day\n",
      "Skipped: month_home_vs_day_location_per_day\n",
      "Skipped: origin_destination_matrix_time_per_day\n",
      "Skipped: transactions_per_hour\n",
      "Skipped: unique_subscribers_per_hour\n",
      "Skipped: unique_subscriber_home_locations_per_week\n",
      "Skipped: mean_distance_per_week\n",
      "Custom indicators saved.\n"
     ]
    }
   ],
   "source": [
    "agg_custom = custom_aggregator(result_stub = '/admin2/custom',\n",
    "                               datasource = ds,\n",
    "                               regions = 'admin2_tower_map')\n",
    "\n",
    "agg_custom.attempt_aggregation()"
   ]
  },
  {
   "cell_type": "markdown",
   "metadata": {},
   "source": [
    "## Priority indicators for admin3"
   ]
  },
  {
   "cell_type": "code",
   "execution_count": 16,
   "metadata": {},
   "outputs": [
    {
     "name": "stdout",
     "output_type": "stream",
     "text": [
      "Skipped: unique_subscribers_per_day\n",
      "Skipped: percent_of_all_subscribers_active_per_day\n",
      "Skipped: origin_destination_connection_matrix_per_day\n",
      "Skipped: mean_distance_per_day\n",
      "Skipped: week_home_vs_day_location_per_day\n",
      "Skipped: month_home_vs_day_location_per_day\n",
      "Skipped: origin_destination_matrix_time_per_day\n",
      "Skipped: transactions_per_hour\n",
      "Skipped: unique_subscribers_per_hour\n",
      "Skipped: unique_subscriber_home_locations_per_week\n",
      "Skipped: mean_distance_per_week\n",
      "Custom indicators saved.\n"
     ]
    }
   ],
   "source": [
    "agg_custom = custom_aggregator(result_stub = '/admin3/custom',\n",
    "                            datasource = ds,\n",
    "                            regions = 'admin3_tower_map')\n",
    "\n",
    "agg_custom.attempt_aggregation()"
   ]
  },
  {
   "cell_type": "markdown",
   "metadata": {},
   "source": [
    "## Scaled priority indicators for admin2"
   ]
  },
  {
   "cell_type": "code",
   "execution_count": 18,
   "metadata": {},
   "outputs": [
    {
     "name": "stdout",
     "output_type": "stream",
     "text": [
      "--> File does not exist. Saving: unique_subscribers_per_day\n",
      "--> File does not exist. Saving: percent_of_all_subscribers_active_per_day\n",
      "--> File does not exist. Saving: origin_destination_connection_matrix_per_day\n",
      "--> File does not exist. Saving: mean_distance_per_day\n",
      "--> File does not exist. Saving: week_home_vs_day_location_per_day\n",
      "--> File does not exist. Saving: month_home_vs_day_location_per_day\n",
      "--> File does not exist. Saving: origin_destination_matrix_time_per_day\n",
      "--> File does not exist. Saving: transactions_per_hour\n",
      "--> File does not exist. Saving: unique_subscribers_per_hour\n",
      "--> File does not exist. Saving: unique_subscriber_home_locations_per_week\n",
      "--> File does not exist. Saving: mean_distance_per_week\n",
      "--> Renaming: unique_subscribers_per_day\n",
      "--> Renaming: percent_of_all_subscribers_active_per_day\n",
      "--> Renaming: origin_destination_connection_matrix_per_day\n",
      "--> Renaming: mean_distance_per_day\n",
      "--> Renaming: week_home_vs_day_location_per_day\n",
      "--> Renaming: month_home_vs_day_location_per_day\n",
      "--> Renaming: origin_destination_matrix_time_per_day\n",
      "--> Renaming: transactions_per_hour\n",
      "--> Renaming: unique_subscribers_per_hour\n",
      "--> Renaming: unique_subscriber_home_locations_per_week\n",
      "--> Renaming: mean_distance_per_week\n",
      "Custom indicators saved.\n"
     ]
    }
   ],
   "source": [
    "agg_custom = scaled_aggregator(result_stub = '/admin2/scaled',\n",
    "                               datasource = ds,\n",
    "                               regions = 'admin2_tower_map')\n",
    "\n",
    "agg_custom.attempt_aggregation()"
   ]
  },
  {
   "cell_type": "markdown",
   "metadata": {},
   "source": [
    "## Scaled priority indicators for admin3"
   ]
  },
  {
   "cell_type": "code",
<<<<<<< HEAD
   "execution_count": 19,
=======
   "execution_count": null,
>>>>>>> 955ce0ad
   "metadata": {},
   "outputs": [
    {
     "name": "stdout",
     "output_type": "stream",
     "text": [
      "--> File does not exist. Saving: unique_subscribers_per_day\n",
      "--> File does not exist. Saving: percent_of_all_subscribers_active_per_day\n",
      "--> File does not exist. Saving: origin_destination_connection_matrix_per_day\n",
      "--> File does not exist. Saving: mean_distance_per_day\n",
      "--> File does not exist. Saving: week_home_vs_day_location_per_day\n",
      "--> File does not exist. Saving: month_home_vs_day_location_per_day\n",
      "--> File does not exist. Saving: origin_destination_matrix_time_per_day\n",
      "--> File does not exist. Saving: transactions_per_hour\n",
<<<<<<< HEAD
      "--> File does not exist. Saving: unique_subscribers_per_hour\n",
      "--> File does not exist. Saving: unique_subscriber_home_locations_per_week\n",
      "--> File does not exist. Saving: mean_distance_per_week\n",
      "--> Renaming: unique_subscribers_per_day\n",
      "--> Renaming: percent_of_all_subscribers_active_per_day\n",
      "--> Renaming: origin_destination_connection_matrix_per_day\n",
      "--> Renaming: mean_distance_per_day\n",
      "--> Renaming: week_home_vs_day_location_per_day\n",
      "--> Renaming: month_home_vs_day_location_per_day\n",
      "--> Renaming: origin_destination_matrix_time_per_day\n",
      "--> Renaming: transactions_per_hour\n",
      "--> Renaming: unique_subscribers_per_hour\n",
      "--> Renaming: unique_subscriber_home_locations_per_week\n",
      "--> Renaming: mean_distance_per_week\n",
      "Custom indicators saved.\n"
=======
      "--> File does not exist. Saving: unique_subscribers_per_hour\n"
>>>>>>> 955ce0ad
     ]
    }
   ],
   "source": [
    "agg_custom = scaled_aggregator(result_stub = '/admin3/scaled',\n",
    "                            datasource = ds,\n",
    "                            regions = 'admin3_tower_map')\n",
    "\n",
    "agg_custom.attempt_aggregation()"
   ]
  },
  {
   "cell_type": "markdown",
   "metadata": {},
   "source": [
    "# Produce script"
   ]
  },
  {
   "cell_type": "code",
   "execution_count": null,
   "metadata": {},
   "outputs": [],
   "source": [
    "!jupyter nbconvert --to script *.ipynb"
   ]
  }
 ],
 "metadata": {
  "kernelspec": {
   "display_name": "Python 3",
   "language": "python",
   "name": "python3"
  },
  "language_info": {
   "codemirror_mode": {
    "name": "ipython",
    "version": 3
   },
   "file_extension": ".py",
   "mimetype": "text/x-python",
   "name": "python",
   "nbconvert_exporter": "python",
   "pygments_lexer": "ipython3",
   "version": "3.7.6"
  },
  "toc-autonumbering": true
 },
 "nbformat": 4,
 "nbformat_minor": 4
}<|MERGE_RESOLUTION|>--- conflicted
+++ resolved
@@ -462,11 +462,7 @@
   },
   {
    "cell_type": "code",
-<<<<<<< HEAD
-   "execution_count": 19,
-=======
    "execution_count": null,
->>>>>>> 955ce0ad
    "metadata": {},
    "outputs": [
     {
@@ -481,25 +477,7 @@
       "--> File does not exist. Saving: month_home_vs_day_location_per_day\n",
       "--> File does not exist. Saving: origin_destination_matrix_time_per_day\n",
       "--> File does not exist. Saving: transactions_per_hour\n",
-<<<<<<< HEAD
-      "--> File does not exist. Saving: unique_subscribers_per_hour\n",
-      "--> File does not exist. Saving: unique_subscriber_home_locations_per_week\n",
-      "--> File does not exist. Saving: mean_distance_per_week\n",
-      "--> Renaming: unique_subscribers_per_day\n",
-      "--> Renaming: percent_of_all_subscribers_active_per_day\n",
-      "--> Renaming: origin_destination_connection_matrix_per_day\n",
-      "--> Renaming: mean_distance_per_day\n",
-      "--> Renaming: week_home_vs_day_location_per_day\n",
-      "--> Renaming: month_home_vs_day_location_per_day\n",
-      "--> Renaming: origin_destination_matrix_time_per_day\n",
-      "--> Renaming: transactions_per_hour\n",
-      "--> Renaming: unique_subscribers_per_hour\n",
-      "--> Renaming: unique_subscriber_home_locations_per_week\n",
-      "--> Renaming: mean_distance_per_week\n",
-      "Custom indicators saved.\n"
-=======
       "--> File does not exist. Saving: unique_subscribers_per_hour\n"
->>>>>>> 955ce0ad
      ]
     }
    ],
